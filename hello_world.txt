Whaddup!
Welcome to ENAS 5000 in the fall of 2025
Good morning everyone!
<<<<<<< HEAD

=======
>>>>>>> c61d0954
Hello!

Hi :)
<3 github<|MERGE_RESOLUTION|>--- conflicted
+++ resolved
@@ -1,10 +1,6 @@
 Whaddup!
 Welcome to ENAS 5000 in the fall of 2025
 Good morning everyone!
-<<<<<<< HEAD
-
-=======
->>>>>>> c61d0954
 Hello!
 
 Hi :)
