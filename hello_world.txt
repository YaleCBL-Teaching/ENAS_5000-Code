--- conflicted
+++ resolved
@@ -5,8 +5,4 @@
 
 Hi :)
 <3 github
-<<<<<<< HEAD
-Hello from Ben Weiss!
-=======
-Hello from Ben!
->>>>>>> 57b4c32c
+Hello from Ben Weiss!